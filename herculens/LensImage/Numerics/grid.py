--- conflicted
+++ resolved
@@ -101,11 +101,4 @@
         :return:
         """
         nx, ny = self._nx * self._supersampling_factor, self._ny * self._supersampling_factor
-<<<<<<< HEAD
-        return util.array2image(array, nx, ny)
-=======
-        grid1d = np.zeros((nx * ny))
-        indices = np.arange(nx * ny)
-        grid1d = grid1d.at[indices].set(array)
-        return util.array2image(grid1d, nx, ny)
->>>>>>> 7d54432e
+        return util.array2image(array, nx, ny)