--- conflicted
+++ resolved
@@ -1,11 +1,6 @@
 # Defines the model of a strong lens
-<<<<<<< HEAD
 #
-# Copyright (c) 2021, herculens developers and contributors
-=======
-# 
 # Copyright (c) 2023, herculens developers and contributors
->>>>>>> 50580a3e
 # Copyright (c) 2018, Simon Birrer & lenstronomy contributors
 # based on the ImSim module from lenstronomy (version 1.9.3)
 
@@ -30,12 +25,10 @@
     def __init__(self, grid_class, psf_class,
                  noise_class=None, lens_mass_model_class=None,
                  source_model_class=None, lens_light_model_class=None,
-<<<<<<< HEAD
-                 point_source_model_class=None, kwargs_numerics=None,
+                 point_source_model_class=None, 
+                 source_arc_mask=None,
+                 kwargs_numerics=None,
                  kwargs_lens_equation_solver=None):
-=======
-                 source_arc_mask=None, kwargs_numerics=None):
->>>>>>> 50580a3e
         """
         :param grid_class: coordinate system, instance of PixelGrid() from herculens.Coordinates.pixel_grid
         :param psf_class: point spread function, instance of PSF() from herculens.Instrument.psf
@@ -44,13 +37,9 @@
         :param source_model_class: extended source light model, instance of LightModel() from herculens.MassModel.mass_model
         :param lens_light_model_class: lens light model, instance of LightModel() from herculens.MassModel.mass_model
         :param point_source_model_class: point source model, instance of PointSourceModel() from herculens.PointSource.point_source
+        :param source_arc_mask: 2D boolean array to define the region over which the (pixelated) lensed source is modeled
         :param kwargs_numerics: keyword arguments for various numerical settings (see herculens.Numerics.numerics)
-<<<<<<< HEAD
         :param kwargs_lens_equation_solver: TODO
-=======
-        :param source_arc_mask: 2D boolean array to define the region over which the (pixelated) lensed source is modeled
-        :param recompute_model_grids: if True, recomputes all coordinate grids for pixelated model components
->>>>>>> 50580a3e
         """
         self.Grid = grid_class
         self.PSF = psf_class
@@ -118,13 +107,8 @@
         self.kwargs_lens_equation_solver = kwargs_lens_equation_solver
 
     def source_surface_brightness(self, kwargs_source, kwargs_lens=None,
-<<<<<<< HEAD
                                   unconvolved=False, supersampled=False,
                                   de_lensed=False, k=None, k_lens=None):
-=======
-                                  unconvolved=False, supersampled=False, de_lensed=False, 
-                                  k=None, k_lens=None):
->>>>>>> 50580a3e
         """
 
         computes the source surface brightness distribution
@@ -146,22 +130,12 @@
         else:
             pixels_x_coord, pixels_y_coord = None, None  # fall back on fixed, user-defined coordinates
         if de_lensed is True:
-<<<<<<< HEAD
-            source_light = self.SourceModel.surface_brightness(
-                ra_grid_img, dec_grid_img, kwargs_source, k=k)
-        else:
-            ra_grid_src, dec_grid_src = self.MassModel.ray_shooting(
-                ra_grid_img, dec_grid_img, kwargs_lens, k=k_lens)
-            source_light = self.SourceModel.surface_brightness(
-                ra_grid_src, dec_grid_src, kwargs_source, k=k)
-=======
             source_light = self.SourceModel.surface_brightness(x_grid_img, y_grid_img, kwargs_source, k=k,
                                                                pixels_x_coord=pixels_x_coord, pixels_y_coord=pixels_y_coord)
         else:
             x_grid_src, y_grid_src = self.MassModel.ray_shooting(x_grid_img, y_grid_img, kwargs_lens, k=k_lens)
             source_light = self.SourceModel.surface_brightness(x_grid_src, y_grid_src, kwargs_source, k=k,
                                                                pixels_x_coord=pixels_x_coord, pixels_y_coord=pixels_y_coord)
->>>>>>> 50580a3e
         if not supersampled:
             source_light = self.ImageNumerics.re_size_convolve(
                 source_light, unconvolved=unconvolved)
@@ -178,14 +152,8 @@
         :param k: list of bool or list of int to select which model profiles to include
         :return: 2d array of surface brightness pixels
         """
-<<<<<<< HEAD
-        ra_grid_img, dec_grid_img = self.ImageNumerics.coordinates_evaluate
-        lens_light = self.LensLightModel.surface_brightness(
-            ra_grid_img, dec_grid_img, kwargs_lens_light, k=k)
-=======
         x_grid_img, y_grid_img = self.ImageNumerics.coordinates_evaluate
         lens_light = self.LensLightModel.surface_brightness(x_grid_img, y_grid_img, kwargs_lens_light, k=k)
->>>>>>> 50580a3e
         if not supersampled:
             lens_light = self.ImageNumerics.re_size_convolve(
                 lens_light, unconvolved=unconvolved)
@@ -246,19 +214,6 @@
         model = jnp.zeros((self.Grid.num_pixel_axes))
         if supersampled:
             model = jnp.zeros((self.ImageNumerics.grid_class.num_grid_points,))
-<<<<<<< HEAD
-
-        if source_add:
-            model += self.source_surface_brightness(kwargs_source, kwargs_lens,
-                                                    unconvolved=unconvolved,
-                                                    supersampled=supersampled,
-                                                    k=k_source, k_lens=k_lens)
-
-        if lens_light_add:
-            model += self.lens_surface_brightness(kwargs_lens_light,
-                                                  unconvolved=unconvolved,
-                                                  supersampled=supersampled,
-=======
         if source_add is True:
             source_model = self.source_surface_brightness(kwargs_source, kwargs_lens, 
                                                           unconvolved=unconvolved, supersampled=supersampled,
@@ -269,7 +224,6 @@
         if lens_light_add is True:
             model += self.lens_surface_brightness(kwargs_lens_light, 
                                                   unconvolved=unconvolved, supersampled=supersampled,
->>>>>>> 50580a3e
                                                   k=k_lens_light)
 
         if point_source_add:
@@ -382,19 +336,10 @@
                             "models associated to a grid of pixels")
         if not hasattr(self, '_lensing_op'):
             self._lensing_op = LensingOperator(self.MassModel,
-<<<<<<< HEAD
-                                               # TODO: should be the model (from Numerics) grid at some point
-                                               self.Grid,
-                                               self.SourceModel.pixel_grid)
-        if update is True or self._lensing_op.get_lens_mapping() is None:
-            self._lensing_op.compute_mapping(kwargs_lens)
-        return self._lensing_op
-=======
                                             self.Grid, # TODO: should be the model grid (from Numerics) at some point
                                             self.SourceModel.pixel_grid,
                                             arc_mask=arc_mask)
         if update is True or self._lensing_op.get_lens_mapping() is None:
             self._lensing_op.compute_mapping(kwargs_lens)
         return self._lensing_op
-    
->>>>>>> 50580a3e
+    