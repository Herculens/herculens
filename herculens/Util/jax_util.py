# Classes and functions to use with JAX
#
# Copyright (c) 2021, herculens developers and contributors

__author__ = 'austinpeel', 'aymgal', 'duxfrederic'


from functools import partial
from copy import deepcopy
import numpy as np
import jax.numpy as jnp
from jax import jit, vmap, lax
from jax.scipy.special import gammaln
from jax.scipy.stats import norm
from jax.lax import conv_general_dilated, conv_dimension_numbers



def unjaxify_kwargs(kwargs_params):
    """
    Utility to convert all JAX's device arrays contained in a model kwargs
    to standard floating point or numpy arrays.
    """
    kwargs_params_new = deepcopy(kwargs_params)
    for model_key, model_kwargs in kwargs_params.items():
        for profile_idx, profile_kwargs in enumerate(model_kwargs):
            for param_key, param_value in profile_kwargs.items():
                if not isinstance(param_value, (float, int)):
                    if param_value.size == 1:
                        kwargs_params_new[model_key][profile_idx][param_key] = float(param_value)
                    else:
                        kwargs_params_new[model_key][profile_idx][param_key] = np.array(param_value)
    return kwargs_params_new


def R_omega(z, t, q, nmax):
    """Angular dependency of the deflection angle in the EPL lens profile.

    The computation follows Eqs. (22)-(29) in Tessore & Metcalf (2015), where
    z = R * e^(i * phi) is a position vector in the lens plane,
    t = gamma - 1 is the logarithmic slope of the profile, and
    q is the axis ratio.

    This iterative implementation is necessary, since the usual hypergeometric
    function `hyp2f1` provided in `scipy.special` has not yet been implemented
    in an autodiff way in JAX.

    Note that the value returned includes an extra factor R multiplying Eq. (23)
    for omega(phi).

    """
    # Set the maximum number of iterations
    # nmax = 10

    # Compute constant factors
    f = (1. - q) / (1. + q)
    ei2phi = z / z.conjugate()
    # Set the first term of the series
    omega_i = z  # jnp.array(np.copy(z))  # Avoid overwriting z ?
    partial_sum = omega_i

    for i in range(1, nmax):
        # Iteration-dependent factor
        ratio = (2. * i - (2. - t)) / (2. * i + (2 - t))
        # Current Omega term proportional to the previous term
        omega_i = -f * ratio * ei2phi * omega_i
        # Update the partial sum
        partial_sum += omega_i
    return partial_sum



class special(object):
    @staticmethod
    @jit
    def gamma(x):
        """Gamma function.

        This function is necessary in many lens mass models, but JAX does not
        currently have an implementation in jax.scipy.special. Values of the
        function are computed simply as the exponential of the logarithm of the
        gamma function (which has been implemented in jax), taking the sign
        of negative inputs properly into account.

        Note that even when just-in-time compiled, this function is much
        slower than its original scipy counterpart.

        Parameters
        ----------
        x : array_like
            Real-valued argument.

        Returns
        -------
        scalar or ndarray
            Values of the Gamma function.
        """
        # Properly account for the sign of negative x values
        sign_condition = (x > 0) | (jnp.ceil(x) % 2 != 0) | (x % 2 == 0)
        sign = 2 * jnp.asarray(sign_condition, dtype=float) - 1
        return sign * jnp.exp(gammaln(x))






@partial(jit, static_argnums=(2,))
def convolveSeparableDilated(image2D, kernel1D, dilation=1):
    """
     
     Convolves an image contained in image2D with the 1D kernel kernel1D.
     The operation is basically the following:
         blured2D = image2D * (kernel1D ∧ kernel1D )
     where ∧ is a wedge product, here a tensor product. 
     
     

    Parameters
    ----------
    image2D : 2D array
        imaged to be convolved with the kernel.
    kernel1D : 1D array
        kernel to convolve the image with..
    dilation : TYPE, optional
        makes the spacial extent of the kernel bigger. The default is 1.

    Returns
    -------
    2D array
        image convoluted by the kernel.

    """
    
    # padding
    b = int(kernel1D.size // 2) * dilation
    padded = jnp.pad(image2D, ((b, b), (b, b)), mode='edge')
    # Fred D.: THIS PADDING IS DANGEROUS AS IT WILL OVERFLOW MEMORY VERY QUICKLY
    # I LEAVE IT AS ORIGINALLY IMPLEMENTED AS I DO NOT WANT TO CHANGE THE
    # OUTPUT OF THE WAVELET TRANSFORM (this could have impact on the science)
    
    
    # specify the row and column operations for the jax convolution routine:
    image = jnp.expand_dims(padded, (2,))
    # shape (Nx, Ny, 1) -- (N, W, C)
    # we treat the Nx as the batch number!! (because it is a 1D convolution 
    # over the rows)
    kernel = jnp.expand_dims(kernel1D, (0,2,))
    # here we have kernel shape ~(I,W,O)
    # so: 
    # (Nbatch, Width, Channel) * (Inputdim, Widthkernel, Outputdim) 
    #                                            -> (Nbatch, Width, Channel)
    # where Nbatch is our number of rows.
    dimension_numbers = ('NWC', 'IWO', 'NWC')
    dn = conv_dimension_numbers(image.shape, 
                                kernel.shape, 
                                dimension_numbers)
    # with these conv_general_dilated knows how to handle the different
    # axes:
    rowblur = conv_general_dilated(image, kernel,
                                   window_strides=(1,),
                                   padding='VALID',
                                   rhs_dilation=(dilation,),
                                   dimension_numbers=dn)
    
    # now we do the same for the columns, hence this time we have
    # (Height, Nbatch, Channel) * (Inputdim, Widthkernel, Outputdim) 
    #                                            -> (Height, Nbatch, Channel)
    # where Nbatch is our number of columns.
    dimension_numbers = ('HNC', 'IHO', 'HNC')
    dn = conv_dimension_numbers(image.shape, 
                                kernel.shape, 
                                dimension_numbers)
    
    rowcolblur = conv_general_dilated(rowblur, kernel,
                                      window_strides=(1,),
                                      padding='VALID',
                                      rhs_dilation=(dilation,),
                                      dimension_numbers=dn)
    
    return rowcolblur[:,:,0]




class GaussianFilter(object):
    """JAX-friendly Gaussian filter."""
    def __init__(self, sigma, truncate=4.0):
        """Convolve an image by a gaussian filter.

        Parameters
        ----------
        sigma : float
            Standard deviation of the Gaussian kernel.
        truncate : float, optional
            Truncate the filter at this many standard deviations.
            Default is 4.0.

        Note
        ----
        Reproduces `scipy.ndimage.gaussian_filter` with high accuracy.

        """
        self.kernel = self.gaussian_kernel(sigma, truncate)

    def gaussian_kernel(self, sigma, truncate):
        # Determine the kernel pixel size (rounded up to an odd int)
        self.radius = int(jnp.ceil(2 * truncate * sigma)) // 2
        npix = self.radius * 2 + 1  # always at least 1

        # Return the identity if sigma is not a positive number
        if sigma <= 0:
            return jnp.array([[1.]])

        # Compute the kernel
        x = jnp.ravel(jnp.indices((npix,)))  # pixel coordinates
        kernel = norm.pdf((x-self.radius) / sigma)
        kernel /= kernel.sum()

        return kernel

    @partial(jit, static_argnums=(0,))
    def __call__(self, image):
        """Jit-compiled convolution an image by a gaussian filter.

        Parameters
        ----------
        image : array_like
            Image to filter.
        """
        # Convolve
        # pad_mode = ['constant', 'edge'][mode == 'nearest']
        # image_padded = jnp.pad(image, pad_width=radius, mode=pad_mode)
        return convolveSeparableDilated(image, self.kernel)

class WaveletTransform(object):
    """
    Class that handles wavelet transform using JAX, using the 'a trous' algorithm

    Parameters
    ----------
    nscales : number of scales in the decomposition
    self._type : supported types are 'starlet', 'battle-lemarie-1', 'battle-lemarie-3'

    """
    def __init__(self, nscales, wavelet_type='starlet', second_gen=False):
        self._n_scales = nscales
        self._second_gen = second_gen
        if wavelet_type == 'starlet':
            self._h = jnp.array([1, 4, 6, 4, 1]) / 16.
            self._fac = 2 # basically len(self._h)//2 
        elif wavelet_type == 'battle-lemarie-1':
            self._h = jnp.array([-0.000122686, -0.000224296, 0.000511636,
                        0.000923371, -0.002201945, -0.003883261, 0.009990599,
                        0.016974805, -0.051945337, -0.06910102, 0.39729643,
                        0.817645956, 0.39729643, -0.06910102, -0.051945337,
                        0.016974805, 0.009990599, -0.003883261, -0.002201945,
                        0.000923371, 0.000511636, -0.000224296, -0.000122686])
            self._h /= 1.4140825479999999  # sum of coefficients above
            self._fac = 11
        elif wavelet_type == 'battle-lemarie-3':
<<<<<<< HEAD
            self._h = jnp.array([0.000146098, -0.000232304, -0.000285414,
                          0.000462093, 0.000559952, -0.000927187, -0.001103748,
                          0.00188212, 0.002186714, -0.003882426, -0.00435384,
                          0.008201477, 0.008685294, -0.017982291, -0.017176331,
                          0.042068328, 0.032080869, -0.110036987, -0.050201753,
                          0.433923147, 0.766130398, 0.433923147, -0.050201753,
                          -0.110036987, 0.032080869, 0.042068328, -0.017176331,
                          -0.017982291, 0.008685294, 0.008201477, -0.00435384,
                          -0.003882426, 0.002186714, 0.00188212, -0.001103748,
                          -0.000927187, 0.000559952, 0.000462093, -0.000285414,
=======
            self._h = jnp.array([0.000146098, -0.000232304, -0.000285414, 
                           0.000462093, 0.000559952, -0.000927187, -0.001103748, 
                           0.00188212, 0.002186714, -0.003882426, -0.00435384, 
                           0.008201477, 0.008685294, -0.017982291, -0.017176331, 
                           0.042068328, 0.032080869, -0.110036987, -0.050201753, 
                           0.433923147, 0.766130398, 0.433923147, -0.050201753, 
                          -0.110036987, 0.032080869, 0.042068328, -0.017176331, 
                          -0.017982291, 0.008685294, 0.008201477, -0.00435384, 
                          -0.003882426, 0.002186714, 0.00188212, -0.001103748, 
                          -0.000927187, 0.000559952, 0.000462093, -0.000285414, 
>>>>>>> 4a306c76
                          -0.000232304, 0.000146098])
            self._h /= 1.4141580200000003  # sum of coefficients above
            self._fac = 20
        else:
            raise ValueError(f"'{wavelet_type}' starlet transform is not supported")
            
        if self._second_gen:
            self.decompose = self._decompose_2nd_gen 
            self.reconstruct = self._reconstruct_2nd_gen
        else:
            self.decompose = self._decompose_1st_gen
            self.reconstruct = self._reconstruct_1st_gen

    @property
    def scale_norms(self):
        if not hasattr(self, '_norms'):
            npix_dirac = 2**(self._n_scales + 2)
            dirac = jnp.diag((jnp.arange(npix_dirac) == int(npix_dirac / 2)).astype(float))
            wt_dirac = self.decompose(dirac)
            self._norms = jnp.sqrt(jnp.sum(wt_dirac**2, axis=(1, 2,)))
        return self._norms

    
    @partial(jit, static_argnums=(0,))
    def _decompose_1st_gen(self, image):
        """Decompose an image into the chosen wavelet basis"""
        # Validate input
        assert self._n_scales >= 0, "nscales must be a non-negative integer"
        if self._n_scales == 0:
            return image

        # Preparations
        image = jnp.copy(image)
        kernel = self._h.copy()

        # Compute the first scale:
        c1 = convolveSeparableDilated(image, kernel)
        # Wavelet coefficients:
        w0 = (image - c1)  
        result = jnp.expand_dims(w0, 0)
        cj = c1
        
        # Compute the remaining scales
        # at each scale, the kernel becomes larger ( a trou ) using the
        # dilation argument in the jax wrapper for convolution.
        for step in range(1, self._n_scales):
            cj1 = convolveSeparableDilated(cj, kernel, dilation=self._fac**step)
            # wavelet coefficients
            wj = (cj - cj1)
            result = jnp.concatenate((result, jnp.expand_dims(wj, 0)), axis=0)
            cj = cj1
        
        # Append final coarse scale
        result = jnp.concatenate((result, jnp.expand_dims(cj, axis=0)), axis=0)
        return result
    
    @partial(jit, static_argnums=(0,))
    def _decompose_2nd_gen(self, image):
        """Decompose an image into the chosen wavelet basis"""
        # Validate input
        assert self._n_scales >= 0, "nscales must be a non-negative integer"
        if self._n_scales == 0:
            return image

        # Preparations
        image = jnp.copy(image)
        kernel = self._h.copy()

        # Compute the first scale:
        c1 = convolveSeparableDilated(image, kernel)
        c1p = convolveSeparableDilated(c1, kernel)
        # Wavelet coefficients:
        w0 = (image - c1p)  
        result = jnp.expand_dims(w0, 0)
        cj = c1
        
        # Compute the remaining scales
        # at each scale, the kernel becomes larger ( a trou ) using the
        # dilation argument in the jax wrapper for convolution.
        for step in range(1, self._n_scales):
            cj1  = convolveSeparableDilated(cj, kernel, dilation=self._fac**step)
            cj1p = convolveSeparableDilated(cj1, kernel, dilation=self._fac**step)
            # wavelet coefficients
            wj = (cj - cj1p)
            result = jnp.concatenate((result, jnp.expand_dims(wj, 0)), axis=0)
            cj = cj1
        
        # Append final coarse scale
        result = jnp.concatenate((result, jnp.expand_dims(cj, axis=0)), axis=0)
        return result


    @partial(jit, static_argnums=(0,))
    def _reconstruct_1st_gen(self, coeffs):
        return jnp.sum(coeffs, axis=0)
    
    
    @partial(jit, static_argnums=(0,))
    def _reconstruct_2nd_gen(self, coeffs):
        # Validate input
        assert coeffs.shape[0] == self._n_scales+1, \
               "Wavelet coefficients are not consistent with number of scales"
        if self._n_scales == 0:
            return coeffs[0, :, :]
        
        kernel = self._h
        
        # Start with the last scale 'J-1'
        cJ = coeffs[self._n_scales, :, :]
        cJp = convolveSeparableDilated(cJ, kernel, 
                                       dilation=self._fac**(self._n_scales-1))
        

        wJ = coeffs[self._n_scales-1, :, :]
        cj = cJp + wJ
        
        # Compute the remaining scales
        for ii in range(self._n_scales-2, -1, -1):
            cj1 = cj
            cj1p = convolveSeparableDilated(cj1, kernel, dilation=self._fac**ii)
            wj1 = coeffs[ii, :, :]
            cj = cj1p + wj1

        result = cj
        return result



class BilinearInterpolator(object):
    """Bilinear interpolation of a 2D field.

    Functionality is modelled after scipy.interpolate.RectBivariateSpline
    when `kx` and `ky` are both equal to 1. Results match the scipy version when
    interpolated values lie within the x and y domain (boundaries included).
    Returned values can be significantly different outside the natural domain,
    as the scipy version does not extrapolate. Evaluation of this jax version
    is MUCH SLOWER as well.

    """
    def __init__(self, x, y, z, allow_extrapolation=True):
        self.x = jnp.array(x)
        self.y = jnp.array(y)
        self.z = jnp.array(z)  # z

        # if np.all(np.diff(x) >= 0):  # check if sorted in increasing order
        #     self.x = jnp.array(x)
        # else:
        #     self.x = jnp.array(np.sort(x))
        #     self.z = jnp.flip(self.z, axis=0)
        # if np.all(np.diff(y) >= 0):  # check if sorted in increasing order
        #     self.y = jnp.array(y)
        # else:
        #     self.y = jnp.array(np.sort(y))
        #     self.z = jnp.flip(self.z, axis=1)
        self._extrapol_bool = allow_extrapolation

    def __call__(self, x, y, dx=0, dy=0):
        """Vectorized evaluation of the interpolation or its derivatives.

        Parameters
        ----------
        x, y : array_like
            Position(s) at which to evaluate the interpolation.
        dx, dy : int, either 0 or 1
            If 1, return the first partial derivative of the interpolation
            with respect to that coordinate. Only one of (dx, dy) should be
            nonzero at a time.

        """
        x = jnp.atleast_1d(x)
        y = jnp.atleast_1d(y)

        error_msg_type = "dx and dy must be integers"
        error_msg_value = "dx and dy must only be either 0 or 1"
        assert isinstance(dx, int) and isinstance(dy, int), error_msg_type
        assert dx in (0, 1) and dy in (0, 1), error_msg_value
        if dx == 1: dy = 0

        return vmap(self._evaluate, in_axes=(0, 0, None, None))(x, y, dx, dy)

    # @partial(jit, static_argnums=(0,))
    def _compute_coeffs(self, x, y):
        # Find the pixel that the point (x, y) falls in
        # x_ind = jnp.digitize(x, self.x_padded) - 1
        # y_ind = jnp.digitize(y, self.y_padded) - 1
        x_ind = jnp.searchsorted(self.x, x, side='right') - 1
        x_ind = jnp.clip(x_ind, a_min=0, a_max=(len(self.x) - 2))
        y_ind = jnp.searchsorted(self.y, y, side='right') - 1
        y_ind = jnp.clip(y_ind, a_min=0, a_max=(len(self.y) - 2))

        # Determine the coordinates and dimensions of this pixel
        x1 = self.x[x_ind]
        x2 = self.x[x_ind + 1]
        y1 = self.y[y_ind]
        y2 = self.y[y_ind + 1]
        area = (x2 - x1) * (y2 - y1)

        # Compute function values at the four corners
        # Edge padding is implicitly constant
        v11 = self.z[x_ind, y_ind]
        v12 = self.z[x_ind, y_ind + 1]
        v21 = self.z[x_ind + 1, y_ind]
        v22 = self.z[x_ind + 1, y_ind + 1]

        # Compute the coefficients
        a0_ = v11 * x2 * y2 - v12 * x2 * y1 - v21 * x1 * y2 + v22 * x1 * y1
        a1_ = -v11 * y2 + v12 * y1 + v21 * y2 - v22 * y1
        a2_ = -v11 * x2 + v12 * x2 + v21 * x1 - v22 * x1
        a3_ = v11 - v12 - v21 + v22

        return a0_ / area, a1_ / area, a2_ / area, a3_ / area

    def _evaluate(self, x, y, dx=0, dy=0):
        """Single-point evaluation of the interpolation."""
        a0, a1, a2, a3 = self._compute_coeffs(x, y)
        if (dx, dy) == (0, 0):
            result = a0 + a1 * x + a2 * y + a3 * x * y
        elif (dx, dy) == (1, 0):
            result = a1 + a3 * y
        else:
            result = a2 + a3 * x
        # if extrapolation is not allowed, then we mask out values outside the original bounding box
        result = lax.cond(self._extrapol_bool,
                          lambda _: result,
                          lambda _: result * (x >= self.x[0]) * (x <= self.x[-1]) * (y >= self.y[0]) * (y <= self.y[-1]),
                          operand=None)
        return result


class BicubicInterpolator(object):
    """Bicubic interpolation of a 2D field.

    Functionality is modelled after scipy.interpolate.RectBivariateSpline
    when `kx` and `ky` are both equal to 3.

    """
    def __init__(self, x, y, z, zx=None, zy=None, zxy=None, allow_extrapolation=True):
        self.x = jnp.array(x)
        self.y = jnp.array(y)
        self.z = jnp.array(z)  # z

        # if np.all(np.diff(x) >= 0):  # check if sorted in increasing order
        #     self.x = jnp.array(x)
        # else:
        #     self.x = jnp.array(np.sort(x))
        #     self.z = jnp.flip(self.z, axis=0)
        # if np.all(np.diff(y) >= 0):  # check if sorted in increasing order
        #     self.y = jnp.array(y)
        # else:
        #     self.y = jnp.array(np.sort(y))
        #     self.z = jnp.flip(self.z, axis=1)

        # Assume uniform coordinate spacing
        self.dx = self.x[1] - self.x[0]
        self.dy = self.y[1] - self.y[0]

        # Compute approximate partial derivatives if not provided
        if zx is None:
            self.zx = jnp.gradient(z, axis=0) / self.dx
        else:
            self.zx = zy
        if zy is None:
            self.zy = jnp.gradient(z, axis=1) / self.dy
        else:
            self.zy = zx
        if zxy is None:
            self.zxy = jnp.gradient(self.zx, axis=1) / self.dy
        else:
            self.zxy = zxy

        # Prepare coefficients for function evaluations
        self._A = jnp.array([[1., 0., 0., 0.],
                            [0., 0., 1., 0.],
                            [-3., 3., -2., -1.],
                            [2., -2., 1., 1.]])
        self._B = jnp.array([[1., 0., -3., 2.],
                            [0., 0., 3., -2.],
                            [0., 1., -2., 1.],
                            [0., 0., -1., 1.]])
        row0 = [self.z[:-1,:-1], self.z[:-1,1:], self.dy * self.zy[:-1,:-1], self.dy * self.zy[:-1,1:]]
        row1 = [self.z[1:,:-1], self.z[1:,1:], self.dy * self.zy[1:,:-1], self.dy * self.zy[1:,1:]]
        row2 = self.dx * jnp.array([self.zx[:-1,:-1], self.zx[:-1,1:],
                                   self.dy * self.zxy[:-1,:-1], self.dy * self.zxy[:-1,1:]])
        row3 = self.dx * jnp.array([self.zx[1:,:-1], self.zx[1:,1:],
                                   self.dy * self.zxy[1:,:-1], self.dy * self.zxy[1:,1:]])
        self._m = jnp.array([row0, row1, row2, row3])

        self._m = jnp.transpose(self._m, axes=(2, 3, 0, 1))

        self._extrapol_bool = allow_extrapolation

    def __call__(self, x, y, dx=0, dy=0):
        """Vectorized evaluation of the interpolation or its derivatives.

        Parameters
        ----------
        x, y : array_like
            Position(s) at which to evaluate the interpolation.
        dx, dy : int, either 0, 1, or 2
            Return the nth partial derivative of the interpolation
            with respect to the specified coordinate. Only one of (dx, dy)
            should be nonzero at a time.

        """
        x = jnp.atleast_1d(x)
        y = jnp.atleast_1d(y)
        if x.ndim == 1:
            vmap_call = vmap(self._evaluate, in_axes=(0, 0, None, None))
        elif x.ndim == 2:
            vmap_call = vmap(vmap(self._evaluate, in_axes=(0, 0, None, None)),
                             in_axes=(0, 0, None, None))
        return vmap_call(x, y, dx, dy)

    def _evaluate(self, x, y, dx=0, dy=0):
        """Evaluate the interpolation at a single point."""
        # Determine which pixel (i, j) the point (x, y) falls in
        i = jnp.maximum(0, jnp.searchsorted(self.x, x) - 1)
        j = jnp.maximum(0, jnp.searchsorted(self.y, y) - 1)

        # Rescale coordinates into (0, 1)
        u = (x - self.x[i]) / self.dx
        v = (y - self.y[j]) / self.dy

        # Compute interpolation coefficients
        a = jnp.dot(self._A, jnp.dot(self._m[i, j], self._B))

        if dx == 0:
            uu = jnp.asarray([1., u, u**2, u**3])
        if dx == 1:
            uu = jnp.asarray([0., 1., 2. * u, 3. * u**2]) / self.dx
        if dx == 2:
            uu = jnp.asarray([0., 0., 2., 6. * u]) / self.dx**2
        if dy == 0:
            vv = jnp.asarray([1., v, v**2, v**3])
        if dy == 1:
            vv = jnp.asarray([0., 1., 2. * v, 3. * v**2]) / self.dy
        if dy == 2:
            vv = jnp.asarray([0., 0., 2., 6. * v]) / self.dy**2
        result = jnp.dot(uu, jnp.dot(a, vv))

        # if extrapolation is not allowed, then we mask out values outside the original bounding box
        result = lax.cond(self._extrapol_bool,
                          lambda _: result,
                          lambda _: result * (x >= self.x[0]) * (x <= self.x[-1]) * (y >= self.y[0]) * (y <= self.y[-1]),
                          operand=None)
<<<<<<< HEAD
        return result
=======
        return result
        
    
    
    
    
>>>>>>> 4a306c76
<|MERGE_RESOLUTION|>--- conflicted
+++ resolved
@@ -69,7 +69,6 @@
     return partial_sum
 
 
-
 class special(object):
     @staticmethod
     @jit
@@ -101,20 +100,16 @@
         return sign * jnp.exp(gammaln(x))
 
 
-
-
-
-
 @partial(jit, static_argnums=(2,))
 def convolveSeparableDilated(image2D, kernel1D, dilation=1):
     """
-     
+
      Convolves an image contained in image2D with the 1D kernel kernel1D.
      The operation is basically the following:
          blured2D = image2D * (kernel1D ∧ kernel1D )
-     where ∧ is a wedge product, here a tensor product. 
-     
-     
+     where ∧ is a wedge product, here a tensor product.
+
+
 
     Parameters
     ----------
@@ -131,29 +126,29 @@
         image convoluted by the kernel.
 
     """
-    
+
     # padding
     b = int(kernel1D.size // 2) * dilation
     padded = jnp.pad(image2D, ((b, b), (b, b)), mode='edge')
     # Fred D.: THIS PADDING IS DANGEROUS AS IT WILL OVERFLOW MEMORY VERY QUICKLY
     # I LEAVE IT AS ORIGINALLY IMPLEMENTED AS I DO NOT WANT TO CHANGE THE
     # OUTPUT OF THE WAVELET TRANSFORM (this could have impact on the science)
-    
-    
+
+
     # specify the row and column operations for the jax convolution routine:
     image = jnp.expand_dims(padded, (2,))
     # shape (Nx, Ny, 1) -- (N, W, C)
-    # we treat the Nx as the batch number!! (because it is a 1D convolution 
+    # we treat the Nx as the batch number!! (because it is a 1D convolution
     # over the rows)
     kernel = jnp.expand_dims(kernel1D, (0,2,))
     # here we have kernel shape ~(I,W,O)
-    # so: 
-    # (Nbatch, Width, Channel) * (Inputdim, Widthkernel, Outputdim) 
+    # so:
+    # (Nbatch, Width, Channel) * (Inputdim, Widthkernel, Outputdim)
     #                                            -> (Nbatch, Width, Channel)
     # where Nbatch is our number of rows.
     dimension_numbers = ('NWC', 'IWO', 'NWC')
-    dn = conv_dimension_numbers(image.shape, 
-                                kernel.shape, 
+    dn = conv_dimension_numbers(image.shape,
+                                kernel.shape,
                                 dimension_numbers)
     # with these conv_general_dilated knows how to handle the different
     # axes:
@@ -162,25 +157,23 @@
                                    padding='VALID',
                                    rhs_dilation=(dilation,),
                                    dimension_numbers=dn)
-    
+
     # now we do the same for the columns, hence this time we have
-    # (Height, Nbatch, Channel) * (Inputdim, Widthkernel, Outputdim) 
+    # (Height, Nbatch, Channel) * (Inputdim, Widthkernel, Outputdim)
     #                                            -> (Height, Nbatch, Channel)
     # where Nbatch is our number of columns.
     dimension_numbers = ('HNC', 'IHO', 'HNC')
-    dn = conv_dimension_numbers(image.shape, 
-                                kernel.shape, 
+    dn = conv_dimension_numbers(image.shape,
+                                kernel.shape,
                                 dimension_numbers)
-    
+
     rowcolblur = conv_general_dilated(rowblur, kernel,
                                       window_strides=(1,),
                                       padding='VALID',
                                       rhs_dilation=(dilation,),
                                       dimension_numbers=dn)
-    
+
     return rowcolblur[:,:,0]
-
-
 
 
 class GaussianFilter(object):
@@ -248,7 +241,7 @@
         self._second_gen = second_gen
         if wavelet_type == 'starlet':
             self._h = jnp.array([1, 4, 6, 4, 1]) / 16.
-            self._fac = 2 # basically len(self._h)//2 
+            self._fac = 2 # basically len(self._h)//2
         elif wavelet_type == 'battle-lemarie-1':
             self._h = jnp.array([-0.000122686, -0.000224296, 0.000511636,
                         0.000923371, -0.002201945, -0.003883261, 0.009990599,
@@ -259,37 +252,24 @@
             self._h /= 1.4140825479999999  # sum of coefficients above
             self._fac = 11
         elif wavelet_type == 'battle-lemarie-3':
-<<<<<<< HEAD
             self._h = jnp.array([0.000146098, -0.000232304, -0.000285414,
-                          0.000462093, 0.000559952, -0.000927187, -0.001103748,
-                          0.00188212, 0.002186714, -0.003882426, -0.00435384,
-                          0.008201477, 0.008685294, -0.017982291, -0.017176331,
-                          0.042068328, 0.032080869, -0.110036987, -0.050201753,
-                          0.433923147, 0.766130398, 0.433923147, -0.050201753,
+                           0.000462093, 0.000559952, -0.000927187, -0.001103748,
+                           0.00188212, 0.002186714, -0.003882426, -0.00435384,
+                           0.008201477, 0.008685294, -0.017982291, -0.017176331,
+                           0.042068328, 0.032080869, -0.110036987, -0.050201753,
+                           0.433923147, 0.766130398, 0.433923147, -0.050201753,
                           -0.110036987, 0.032080869, 0.042068328, -0.017176331,
                           -0.017982291, 0.008685294, 0.008201477, -0.00435384,
                           -0.003882426, 0.002186714, 0.00188212, -0.001103748,
                           -0.000927187, 0.000559952, 0.000462093, -0.000285414,
-=======
-            self._h = jnp.array([0.000146098, -0.000232304, -0.000285414, 
-                           0.000462093, 0.000559952, -0.000927187, -0.001103748, 
-                           0.00188212, 0.002186714, -0.003882426, -0.00435384, 
-                           0.008201477, 0.008685294, -0.017982291, -0.017176331, 
-                           0.042068328, 0.032080869, -0.110036987, -0.050201753, 
-                           0.433923147, 0.766130398, 0.433923147, -0.050201753, 
-                          -0.110036987, 0.032080869, 0.042068328, -0.017176331, 
-                          -0.017982291, 0.008685294, 0.008201477, -0.00435384, 
-                          -0.003882426, 0.002186714, 0.00188212, -0.001103748, 
-                          -0.000927187, 0.000559952, 0.000462093, -0.000285414, 
->>>>>>> 4a306c76
                           -0.000232304, 0.000146098])
             self._h /= 1.4141580200000003  # sum of coefficients above
             self._fac = 20
         else:
             raise ValueError(f"'{wavelet_type}' starlet transform is not supported")
-            
+
         if self._second_gen:
-            self.decompose = self._decompose_2nd_gen 
+            self.decompose = self._decompose_2nd_gen
             self.reconstruct = self._reconstruct_2nd_gen
         else:
             self.decompose = self._decompose_1st_gen
@@ -304,7 +284,7 @@
             self._norms = jnp.sqrt(jnp.sum(wt_dirac**2, axis=(1, 2,)))
         return self._norms
 
-    
+
     @partial(jit, static_argnums=(0,))
     def _decompose_1st_gen(self, image):
         """Decompose an image into the chosen wavelet basis"""
@@ -320,10 +300,10 @@
         # Compute the first scale:
         c1 = convolveSeparableDilated(image, kernel)
         # Wavelet coefficients:
-        w0 = (image - c1)  
+        w0 = (image - c1)
         result = jnp.expand_dims(w0, 0)
         cj = c1
-        
+
         # Compute the remaining scales
         # at each scale, the kernel becomes larger ( a trou ) using the
         # dilation argument in the jax wrapper for convolution.
@@ -333,11 +313,11 @@
             wj = (cj - cj1)
             result = jnp.concatenate((result, jnp.expand_dims(wj, 0)), axis=0)
             cj = cj1
-        
+
         # Append final coarse scale
         result = jnp.concatenate((result, jnp.expand_dims(cj, axis=0)), axis=0)
         return result
-    
+
     @partial(jit, static_argnums=(0,))
     def _decompose_2nd_gen(self, image):
         """Decompose an image into the chosen wavelet basis"""
@@ -354,10 +334,10 @@
         c1 = convolveSeparableDilated(image, kernel)
         c1p = convolveSeparableDilated(c1, kernel)
         # Wavelet coefficients:
-        w0 = (image - c1p)  
+        w0 = (image - c1p)
         result = jnp.expand_dims(w0, 0)
         cj = c1
-        
+
         # Compute the remaining scales
         # at each scale, the kernel becomes larger ( a trou ) using the
         # dilation argument in the jax wrapper for convolution.
@@ -368,7 +348,7 @@
             wj = (cj - cj1p)
             result = jnp.concatenate((result, jnp.expand_dims(wj, 0)), axis=0)
             cj = cj1
-        
+
         # Append final coarse scale
         result = jnp.concatenate((result, jnp.expand_dims(cj, axis=0)), axis=0)
         return result
@@ -377,8 +357,8 @@
     @partial(jit, static_argnums=(0,))
     def _reconstruct_1st_gen(self, coeffs):
         return jnp.sum(coeffs, axis=0)
-    
-    
+
+
     @partial(jit, static_argnums=(0,))
     def _reconstruct_2nd_gen(self, coeffs):
         # Validate input
@@ -386,18 +366,18 @@
                "Wavelet coefficients are not consistent with number of scales"
         if self._n_scales == 0:
             return coeffs[0, :, :]
-        
+
         kernel = self._h
-        
+
         # Start with the last scale 'J-1'
         cJ = coeffs[self._n_scales, :, :]
-        cJp = convolveSeparableDilated(cJ, kernel, 
+        cJp = convolveSeparableDilated(cJ, kernel,
                                        dilation=self._fac**(self._n_scales-1))
-        
+
 
         wJ = coeffs[self._n_scales-1, :, :]
         cj = cJp + wJ
-        
+
         # Compute the remaining scales
         for ii in range(self._n_scales-2, -1, -1):
             cj1 = cj
@@ -627,13 +607,4 @@
                           lambda _: result,
                           lambda _: result * (x >= self.x[0]) * (x <= self.x[-1]) * (y >= self.y[0]) * (y <= self.y[-1]),
                           operand=None)
-<<<<<<< HEAD
-        return result
-=======
-        return result
-        
-    
-    
-    
-    
->>>>>>> 4a306c76
+        return result