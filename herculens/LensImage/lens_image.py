# Defines the model of a strong lens
#
# Copyright (c) 2021, herculens developers and contributors
# Copyright (c) 2018, Simon Birrer & lenstronomy contributors
# based on the ImSim module from lenstronomy (version 1.9.3)

__author__ = 'sibirrer', 'austinpeel', 'aymgal'

import copy
import numpy as np
import jax.numpy as jnp
from functools import partial
from jax import jit

from herculens.LensImage.Numerics.numerics import Numerics
from herculens.LensImage.lensing_operator import LensingOperator


__all__ = ['LensImage']


class LensImage(object):
    """Generate lensed images from source light, lens mass/light, and point source models."""
    def __init__(self, grid_class, psf_class,
                 noise_class=None, lens_mass_model_class=None,
                 source_model_class=None, lens_light_model_class=None,
                 point_source_model_class=None, kwargs_numerics=None):
        """
        :param grid_class: coordinate system, instance of PixelGrid() from herculens.Coordinates.pixel_grid
        :param psf_class: point spread function, instance of PSF() from herculens.Instrument.psf
        :param noise_class: noise properties, instance of Noise() from herculens.Instrument.noise
        :param lens_mass_model_class: lens mass model, instance of MassModel() from herculens.MassModel.mass_model
        :param source_model_class: extended source light model, instance of LightModel() from herculens.MassModel.mass_model
        :param lens_light_model_class: lens light model, instance of LightModel() from herculens.MassModel.mass_model
        :param point_source_model_class: point source model, instance of PointSourceModel() from herculens.PointSource.point_source
        :param kwargs_numerics: keyword arguments for various numerical settings (see herculens.Numerics.numerics)
        """
        self.Grid = grid_class
        self.PSF = psf_class
        self.Noise = noise_class

        # Require now that all relevant parameters of the PSF model are provided
        # when it is instantiated (outside this object). This helps avoid JAX
        # tracer errors due to, e.g., the PSF kernel size being computed for
        # the first time inside the jitted model() method, where it would
        # cause the kernel to become an abstract tracer
        #
        # self.PSF.set_pixel_size(self.Grid.pixel_width)

        if lens_mass_model_class is None:
            from herculens.MassModel.mass_model import MassModel
            lens_mass_model_class = MassModel(mass_model_list=[])
        self.MassModel = lens_mass_model_class
        if self.MassModel.has_pixels:
            pixel_grid = self.Grid.create_model_grid(**self.MassModel.pixel_grid_settings)
            self.MassModel.set_pixel_grid(pixel_grid)

        if source_model_class is None:
            from herculens.LightModel.light_model import LightModel
            source_model_class = LightModel(light_model_list=[])
        self.SourceModel = source_model_class
        if self.SourceModel.has_pixels:
            pixel_grid = self.Grid.create_model_grid(**self.SourceModel.pixel_grid_settings)
            self.SourceModel.set_pixel_grid(pixel_grid, self.Grid.pixel_area)

        if lens_light_model_class is None:
            from herculens.LightModel.light_model import LightModel
            lens_light_model_class = LightModel(light_model_list=[])
        self.LensLightModel = lens_light_model_class
        if self.LensLightModel.has_pixels:
            pixel_grid = self.Grid.create_model_grid(**self.LensLightModel.pixel_grid_settings)
            self.LensLightModel.set_pixel_grid(pixel_grid, self.Grid.pixel_area)

        if point_source_model_class is None:
            from herculens.PointSourceModel.point_source_model import PointSourceModel
            point_source_model_class = PointSourceModel(point_source_type_list=[], mass_model=self.MassModel)
        self.PointSourceModel = point_source_model_class
        # self.PointSource.update_lens_model(lens_model_class=lens_model_class)
        # x_center, y_center = self.Data.center
        # self.PointSource.update_search_window(search_window=np.max(self.Data.width), x_center=x_center,
        #                                       y_center=y_center, min_distance=self.Data.pixel_width,
        #                                       only_from_unspecified=True)

        if kwargs_numerics is None:
            kwargs_numerics = {}
        self.kwargs_numerics = kwargs_numerics
        self.ImageNumerics = Numerics(pixel_grid=self.Grid, psf=self.PSF, **self.kwargs_numerics)

    def source_surface_brightness(self, kwargs_source, kwargs_lens=None,
                                  unconvolved=False, supersampled=False,
                                  de_lensed=False, k=None, k_lens=None):
        """

        computes the source surface brightness distribution

        :param kwargs_source: list of keyword arguments corresponding to the superposition of different source light profiles
        :param kwargs_lens: list of keyword arguments corresponding to the superposition of different lens profiles
        :param kwargs_extinction: list of keyword arguments of extinction model
        :param unconvolved: if True: returns the unconvolved light distribution (prefect seeing)
        :param de_lensed: if True: returns the un-lensed source surface brightness profile, otherwise the lensed.
        :param k: list of bool or list of int to select which source profiles to include
        :param k_lens: list of bool or list of int to select which lens mass profiles to include
        :return: 2d array of surface brightness pixels
        """
        if len(self.SourceModel.profile_type_list) == 0:
            return jnp.zeros((self.Grid.num_pixel_axes))
        ra_grid_img, dec_grid_img = self.ImageNumerics.coordinates_evaluate
        if de_lensed is True:
            source_light = self.SourceModel.surface_brightness(ra_grid_img, dec_grid_img, kwargs_source, k=k)
        else:
            ra_grid_src, dec_grid_src = self.MassModel.ray_shooting(ra_grid_img, dec_grid_img, kwargs_lens, k=k_lens)
            source_light = self.SourceModel.surface_brightness(ra_grid_src, dec_grid_src, kwargs_source, k=k)
        if not supersampled:
            source_light = self.ImageNumerics.re_size_convolve(source_light, unconvolved=unconvolved)
        return source_light

    def lens_surface_brightness(self, kwargs_lens_light, unconvolved=False,
                                supersampled=False, k=None):
        """

        computes the lens surface brightness distribution

        :param kwargs_lens_light: list of keyword arguments corresponding to different lens light surface brightness profiles
        :param unconvolved: if True, returns unconvolved surface brightness (perfect seeing), otherwise convolved with PSF kernel
        :param k: list of bool or list of int to select which model profiles to include
        :return: 2d array of surface brightness pixels
        """
        ra_grid_img, dec_grid_img = self.ImageNumerics.coordinates_evaluate
        lens_light = self.LensLightModel.surface_brightness(ra_grid_img, dec_grid_img, kwargs_lens_light, k=k)
        if not supersampled:
            lens_light = self.ImageNumerics.re_size_convolve(lens_light, unconvolved=unconvolved)
        return lens_light

    def point_source_image(self, kwargs_point_source, kwargs_lens, k=None):
        """Compute PSF-convolved point sources rendered on the image plane.

        :param kwargs_point_source: list of keyword arguments corresponding to the point sources
        :param kwargs_lens: list of keyword arguments corresponding to the superposition of different lens profiles
        :param k: list of bool or list of int to select which point sources to include
        :return: 2d array at the image plane resolution of all multiple images of the point sources
        """
        result = jnp.zeros((self.Grid.num_pixel_axes))
        if self.PointSourceModel is None:
            return result

        theta_x, theta_y, amplitude = self.PointSourceModel.get_multiple_images(kwargs_point_source, kwargs_lens, k)
        for i in range(len(theta_x)):
            result += self.ImageNumerics.render_point_sources(theta_x[i], theta_y[i], amplitude[i])

        return result

    @partial(jit, static_argnums=(0, 5, 6, 7, 8, 9, 10, 11, 12, 13))
    def model(self, kwargs_lens=None, kwargs_source=None, kwargs_lens_light=None,
              kwargs_point_source=None, unconvolved=False, supersampled=False,
              source_add=True, lens_light_add=True, point_source_add=True,
              k_lens=None, k_source=None, k_lens_light=None, k_point_source=None):
        """
        Create the 2D model image from parameter values.
        Note: due to JIT compilation, the first call to this method will be slower.

        :param kwargs_lens: list of keyword arguments corresponding to the superposition of different lens profiles
        :param kwargs_source: list of keyword arguments corresponding to the superposition of different source light profiles
        :param kwargs_lens_light: list of keyword arguments corresponding to different lens light surface brightness profiles
        :param kwargs_point_source: keyword arguments corresponding to "other" parameters, such as external shear and
                                    point source image positions
        :param unconvolved: if True: returns the unconvolved light distribution (prefect seeing)
        :param supersampled: if True, returns the model on the higher resolution grid (WARNING: no convolution nor normalization is performed in this case!)
        :param source_add: if True, compute source, otherwise without
        :param lens_light_add: if True, compute lens light, otherwise without
        :param point_source_add: if True, compute point source multiple images, otherwise without
        :param k_lens: list of bool or list of int to select which lens mass profiles to include
        :param k_source: list of bool or list of int to select which source profiles to include
        :param k_lens_light: list of bool or list of int to select which lens light profiles to include
        :param k_point_source: list of bool or list of int to select which point sources to include
        :return: 2d array of surface brightness pixels of the simulation
        """
        # TODO: simplify treatment of convolution, downsampling and re-sizing
        model = jnp.zeros((self.Grid.num_pixel_axes))
        if supersampled:
            model = jnp.zeros((self.ImageNumerics.grid_class.num_grid_points,))

        if source_add:
            model += self.source_surface_brightness(kwargs_source, kwargs_lens,
                                                    unconvolved=unconvolved,
                                                    supersampled=supersampled,
                                                    k=k_source, k_lens=k_lens)

        if lens_light_add:
            model += self.lens_surface_brightness(kwargs_lens_light,
                                                  unconvolved=unconvolved,
                                                  supersampled=supersampled,
                                                  k=k_lens_light)

        if point_source_add:
            model += self.point_source_image(kwargs_point_source, kwargs_lens,
                                             k=k_point_source)

        return model

    def simulation(self, add_poisson=True, add_gaussian=True,
                   compute_true_noise_map=True, noise_seed=18,
                   **model_kwargs):
        """
        same as model() but with noise added

        :param compute_true_noise_map: if True (default), define the noise map (diagonal covariance matrix)
        to be the 'true' one, i.e. based on the noiseless model image.
        :param noise_seed: the seed that will be used by the PRNG from JAX to fix the noise realization.
        The default is the arbtrary value 18, so it is the user task to change it for different realizations.
        """
        if self.Noise is None:
            raise ValueError("Impossible to generate noise realisation because no noise class has been set")
        model = self.model(**model_kwargs)
        noise = self.Noise.realisation(model, noise_seed, add_poisson=add_poisson, add_gaussian=add_gaussian)
        simu = model + noise
        self.Noise.set_data(simu)
        if compute_true_noise_map is True:
            self.Noise.compute_noise_map_from_model(model)
        return simu

    def normalized_residuals(self, data, model, mask=None):
        """
        compute the map of normalized residuals,
        given the data and the model image
        """
        if mask is None:
            mask = np.ones(self.Grid.num_pixel_axes)
        noise_var = self.Noise.C_D_model(model)
        # noise_var = self.Noise.C_D
        norm_res = (model - data) / np.sqrt(noise_var) * mask
        return norm_res

    def reduced_chi2(self, data, model, mask=None):
        """
        compute the reduced chi2 of the data given the model
        """
        if mask is None:
            mask = np.ones(self.Grid.num_pixel_axes)
        norm_res = self.normalized_residuals(data, model, mask=mask)
        num_data_points = np.sum(mask)
<<<<<<< HEAD
        return np.sum(norm_res**2) / num_data_points
=======
        return np.sum(norm_res**2) / num_data_points

    def get_lensing_operator(self, kwargs_lens=None, update=False):
        if self.SourceModel.pixel_grid is None:
            raise ValueError("The lensing operator is only defined for source "
                             "models associated to a grid of pixels")
        if not hasattr(self, '_lensing_op'):
            self._lensing_op = LensingOperator(self.MassModel,
                                               self.Grid, # TODO: should be the model (from Numerics) grid at some point
                                               self.SourceModel.pixel_grid)
        if update is True or self._lensing_op.get_lens_mapping() is None:
            self._lensing_op.compute_mapping(kwargs_lens)
        return self._lensing_op
        
>>>>>>> e3a664c6
<|MERGE_RESOLUTION|>--- conflicted
+++ resolved
@@ -21,6 +21,7 @@
 
 class LensImage(object):
     """Generate lensed images from source light, lens mass/light, and point source models."""
+
     def __init__(self, grid_class, psf_class,
                  noise_class=None, lens_mass_model_class=None,
                  source_model_class=None, lens_light_model_class=None,
@@ -52,7 +53,8 @@
             lens_mass_model_class = MassModel(mass_model_list=[])
         self.MassModel = lens_mass_model_class
         if self.MassModel.has_pixels:
-            pixel_grid = self.Grid.create_model_grid(**self.MassModel.pixel_grid_settings)
+            pixel_grid = self.Grid.create_model_grid(
+                **self.MassModel.pixel_grid_settings)
             self.MassModel.set_pixel_grid(pixel_grid)
 
         if source_model_class is None:
@@ -60,7 +62,8 @@
             source_model_class = LightModel(light_model_list=[])
         self.SourceModel = source_model_class
         if self.SourceModel.has_pixels:
-            pixel_grid = self.Grid.create_model_grid(**self.SourceModel.pixel_grid_settings)
+            pixel_grid = self.Grid.create_model_grid(
+                **self.SourceModel.pixel_grid_settings)
             self.SourceModel.set_pixel_grid(pixel_grid, self.Grid.pixel_area)
 
         if lens_light_model_class is None:
@@ -68,12 +71,15 @@
             lens_light_model_class = LightModel(light_model_list=[])
         self.LensLightModel = lens_light_model_class
         if self.LensLightModel.has_pixels:
-            pixel_grid = self.Grid.create_model_grid(**self.LensLightModel.pixel_grid_settings)
-            self.LensLightModel.set_pixel_grid(pixel_grid, self.Grid.pixel_area)
+            pixel_grid = self.Grid.create_model_grid(
+                **self.LensLightModel.pixel_grid_settings)
+            self.LensLightModel.set_pixel_grid(
+                pixel_grid, self.Grid.pixel_area)
 
         if point_source_model_class is None:
             from herculens.PointSourceModel.point_source_model import PointSourceModel
-            point_source_model_class = PointSourceModel(point_source_type_list=[], mass_model=self.MassModel)
+            point_source_model_class = PointSourceModel(
+                point_source_type_list=[], mass_model=self.MassModel)
         self.PointSourceModel = point_source_model_class
         # self.PointSource.update_lens_model(lens_model_class=lens_model_class)
         # x_center, y_center = self.Data.center
@@ -84,7 +90,8 @@
         if kwargs_numerics is None:
             kwargs_numerics = {}
         self.kwargs_numerics = kwargs_numerics
-        self.ImageNumerics = Numerics(pixel_grid=self.Grid, psf=self.PSF, **self.kwargs_numerics)
+        self.ImageNumerics = Numerics(
+            pixel_grid=self.Grid, psf=self.PSF, **self.kwargs_numerics)
 
     def source_surface_brightness(self, kwargs_source, kwargs_lens=None,
                                   unconvolved=False, supersampled=False,
@@ -106,12 +113,16 @@
             return jnp.zeros((self.Grid.num_pixel_axes))
         ra_grid_img, dec_grid_img = self.ImageNumerics.coordinates_evaluate
         if de_lensed is True:
-            source_light = self.SourceModel.surface_brightness(ra_grid_img, dec_grid_img, kwargs_source, k=k)
+            source_light = self.SourceModel.surface_brightness(
+                ra_grid_img, dec_grid_img, kwargs_source, k=k)
         else:
-            ra_grid_src, dec_grid_src = self.MassModel.ray_shooting(ra_grid_img, dec_grid_img, kwargs_lens, k=k_lens)
-            source_light = self.SourceModel.surface_brightness(ra_grid_src, dec_grid_src, kwargs_source, k=k)
+            ra_grid_src, dec_grid_src = self.MassModel.ray_shooting(
+                ra_grid_img, dec_grid_img, kwargs_lens, k=k_lens)
+            source_light = self.SourceModel.surface_brightness(
+                ra_grid_src, dec_grid_src, kwargs_source, k=k)
         if not supersampled:
-            source_light = self.ImageNumerics.re_size_convolve(source_light, unconvolved=unconvolved)
+            source_light = self.ImageNumerics.re_size_convolve(
+                source_light, unconvolved=unconvolved)
         return source_light
 
     def lens_surface_brightness(self, kwargs_lens_light, unconvolved=False,
@@ -126,9 +137,11 @@
         :return: 2d array of surface brightness pixels
         """
         ra_grid_img, dec_grid_img = self.ImageNumerics.coordinates_evaluate
-        lens_light = self.LensLightModel.surface_brightness(ra_grid_img, dec_grid_img, kwargs_lens_light, k=k)
+        lens_light = self.LensLightModel.surface_brightness(
+            ra_grid_img, dec_grid_img, kwargs_lens_light, k=k)
         if not supersampled:
-            lens_light = self.ImageNumerics.re_size_convolve(lens_light, unconvolved=unconvolved)
+            lens_light = self.ImageNumerics.re_size_convolve(
+                lens_light, unconvolved=unconvolved)
         return lens_light
 
     def point_source_image(self, kwargs_point_source, kwargs_lens, k=None):
@@ -143,9 +156,11 @@
         if self.PointSourceModel is None:
             return result
 
-        theta_x, theta_y, amplitude = self.PointSourceModel.get_multiple_images(kwargs_point_source, kwargs_lens, k)
+        theta_x, theta_y, amplitude = self.PointSourceModel.get_multiple_images(
+            kwargs_point_source, kwargs_lens, k)
         for i in range(len(theta_x)):
-            result += self.ImageNumerics.render_point_sources(theta_x[i], theta_y[i], amplitude[i])
+            result += self.ImageNumerics.render_point_sources(
+                theta_x[i], theta_y[i], amplitude[i])
 
         return result
 
@@ -209,9 +224,11 @@
         The default is the arbtrary value 18, so it is the user task to change it for different realizations.
         """
         if self.Noise is None:
-            raise ValueError("Impossible to generate noise realisation because no noise class has been set")
+            raise ValueError(
+                "Impossible to generate noise realisation because no noise class has been set")
         model = self.model(**model_kwargs)
-        noise = self.Noise.realisation(model, noise_seed, add_poisson=add_poisson, add_gaussian=add_gaussian)
+        noise = self.Noise.realisation(
+            model, noise_seed, add_poisson=add_poisson, add_gaussian=add_gaussian)
         simu = model + noise
         self.Noise.set_data(simu)
         if compute_true_noise_map is True:
@@ -238,9 +255,6 @@
             mask = np.ones(self.Grid.num_pixel_axes)
         norm_res = self.normalized_residuals(data, model, mask=mask)
         num_data_points = np.sum(mask)
-<<<<<<< HEAD
-        return np.sum(norm_res**2) / num_data_points
-=======
         return np.sum(norm_res**2) / num_data_points
 
     def get_lensing_operator(self, kwargs_lens=None, update=False):
@@ -249,10 +263,9 @@
                              "models associated to a grid of pixels")
         if not hasattr(self, '_lensing_op'):
             self._lensing_op = LensingOperator(self.MassModel,
-                                               self.Grid, # TODO: should be the model (from Numerics) grid at some point
+                                               # TODO: should be the model (from Numerics) grid at some point
+                                               self.Grid,
                                                self.SourceModel.pixel_grid)
         if update is True or self._lensing_op.get_lens_mapping() is None:
             self._lensing_op.compute_mapping(kwargs_lens)
-        return self._lensing_op
-        
->>>>>>> e3a664c6
+        return self._lensing_op