--- conflicted
+++ resolved
@@ -7,26 +7,11 @@
 __author__ = 'sibirrer', 'austinpeel', 'aymgal'
 
 
-<<<<<<< HEAD
-from herculens.MassModel.Profiles import (gaussian_potential, point_mass, multipole,
-                                           shear, sie, sis, nie, epl, dpie, pixelated)
-=======
 import herculens.MassModel.profile_mapping as pm
->>>>>>> b605e7fb
 from herculens.Util import util
 
 
-<<<<<<< HEAD
-SUPPORTED_MODELS = [
-    'EPL', 'NIE', 'SIE', 'SIS', 
-    'DPIE_GLEE', # 'DPIE_PJAFFE',
-    'GAUSSIAN', 'POINT_MASS', 
-    'SHEAR', 'SHEAR_GAMMA_PSI', 'MULTIPOLE',
-    'PIXELATED', 'PIXELATED_DIRAC', 'PIXELATED_FIXED',
-]
-=======
 __all__ = ['MassModelBase']
->>>>>>> b605e7fb
 
 
 SUPPORTED_MODELS = pm.SUPPORTED_MODELS
@@ -35,18 +20,8 @@
 
 class MassModelBase(object):
     """Base class for managing lens models in single- or multi-plane lensing."""
-<<<<<<< HEAD
-    def __init__(self, lens_model_list, 
-                 kwargs_pixelated=None, 
-                 no_complex_numbers=True,
-                 glee_scale_flag=True,
-                 pixel_interpol='fast_bilinear', 
-                 pixel_derivative_type='interpol',
-                 kwargs_pixel_grid_fixed=None):
-=======
     def __init__(self, profile_list, kwargs_pixelated=None, 
                  **profile_specific_kwargs):
->>>>>>> b605e7fb
         """Create a MassProfileBase object.
 
         NOTE: the extra keyword arguments are given to the corresponding profile class
@@ -63,12 +38,7 @@
             See docstring for get_class_from_string().
         """
         self.func_list, self._pix_idx = self._load_model_instances(
-<<<<<<< HEAD
-            lens_model_list, pixel_derivative_type, pixel_interpol, 
-            no_complex_numbers, glee_scale_flag, kwargs_pixel_grid_fixed,
-=======
             profile_list, **profile_specific_kwargs,
->>>>>>> b605e7fb
         )
         self._num_func = len(self.func_list)
         self._model_list = profile_list
@@ -76,14 +46,8 @@
             kwargs_pixelated = {}
         self._kwargs_pixelated = kwargs_pixelated
         
-<<<<<<< HEAD
-    def _load_model_instances(self, 
-            lens_model_list, pixel_derivative_type, pixel_interpol, 
-            no_complex_numbers, glee_scale_flag, kwargs_pixel_grid_fixed,
-=======
     def _load_model_instances(
             self, profile_list, **profile_specific_kwargs,
->>>>>>> b605e7fb
         ):
         func_list = []
         pix_idx = None
@@ -106,22 +70,9 @@
                     ):
                     pix_idx = idx
             else:
-<<<<<<< HEAD
-                if lens_type not in imported_classes.keys():
-                    mass_model_class = self._import_class(
-                        lens_type, no_complex_numbers=no_complex_numbers, 
-                        kwargs_pixel_grid_fixed=kwargs_pixel_grid_fixed,
-                        glee_scale_flag=glee_scale_flag,
-                    )
-                    imported_classes.update({lens_type: mass_model_class})
-                else:
-                    mass_model_class = imported_classes[lens_type]
-            func_list.append(mass_model_class)
-=======
                 raise ValueError("Each profile can either be a string or "
                                  "directly the profile class.")
             func_list.append(profile_class)
->>>>>>> b605e7fb
         return func_list, pix_idx
     
     @staticmethod
@@ -134,44 +85,6 @@
         )
 
     @staticmethod
-<<<<<<< HEAD
-    def _import_class(
-            lens_type, pixel_derivative_type=None, pixel_interpol=None, 
-            no_complex_numbers=None, kwargs_pixel_grid_fixed=None,
-            glee_scale_flag=True,
-        ):
-        """Get the lens profile class of the corresponding type."""
-        if lens_type == 'GAUSSIAN':
-            return gaussian_potential.Gaussian()
-        elif lens_type == 'SHEAR':
-            return shear.Shear()
-        elif lens_type == 'SHEAR_GAMMA_PSI':
-            return shear.ShearGammaPsi()
-        elif lens_type == 'POINT_MASS':
-            return point_mass.PointMass()
-        elif lens_type == 'NIE':
-            return nie.NIE()
-        elif lens_type == 'SIE':
-            return sie.SIE()
-        elif lens_type == 'SIS':
-            return sis.SIS()
-        elif lens_type == 'EPL':
-            return epl.EPL(no_complex_numbers=no_complex_numbers)
-        elif lens_type == 'DPIE_GLEE':
-            return dpie.DPIE_GLEE(scale_flag=glee_scale_flag)
-        # elif lens_type == 'DPIE_PJAFFE':
-        #     return dpie.DPIE_PJAFFE()
-        elif lens_type == 'MULTIPOLE':
-            return multipole.Multipole()
-        elif lens_type == 'PIXELATED':
-            return pixelated.PixelatedPotential(derivative_type=pixel_derivative_type, interpolation_type=pixel_interpol)
-        elif lens_type == 'PIXELATED_DIRAC':
-            return pixelated.PixelatedPotentialDirac()
-        elif lens_type == 'PIXELATED_FIXED':
-            if kwargs_pixel_grid_fixed is None:
-                raise ValueError("At least one pixel grid must be provided to use 'PIXELATED_FIXED' profile")
-            return pixelated.PixelatedFixed(**kwargs_pixel_grid_fixed)
-=======
     def get_class_from_string(
             profile_string, 
             pixel_derivative_type=None, 
@@ -208,7 +121,6 @@
                 if kwargs_pixel_grid_fixed is None:
                     raise ValueError("At least one pixel grid must be provided to use 'PIXELATED_FIXED' profile")
                 return profile_class(**kwargs_pixel_grid_fixed)
->>>>>>> b605e7fb
         else:
             raise ValueError(f"Could not load profile type '{profile_string}'.")
         # all remaining profiles take no extra arguments
