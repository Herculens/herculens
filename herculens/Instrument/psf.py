# Defines the point spread function model
#
# Copyright (c) 2021, herculens developers and contributors
# Copyright (c) 2018, Simon Birrer & lenstronomy contributors
# based on the Data module from lenstronomy (version 1.9.3)

__author__ = 'sibirrer', 'austinpeel', 'aymgal'


import warnings
import numpy as np
from herculens.Util import util, kernel_util
from utax.convolution.functions import build_convolution_matrix


__all__ = ['PSF']


class PSF(object):
    """Point Spread Function class.

    This class describes and manages products used to perform the PSF modeling,
    including convolution for extended surface brightness and painting on the
    PSF for point sources.

    """
    def __init__(self, psf_type='NONE', fwhm=None, truncation=5,
                 pixel_size=None, kernel_point_source=None,
                 kernel_supersampling_factor=1):
        """Create a PSF object.

        Parameters
        ----------
        psf_type : str, one of {'NONE', 'PIXEL', 'GAUSSIAN'}
            Type of PSF model. Default is 'NONE'.
        fwhm : float, optional
            Full width at half maximum, only required for 'GAUSSIAN' type.
            Default is 'NONE'.
        truncation : float, optional
            Truncation length (in units of sigma) for Gaussian model. Only
            required for 'GAUSSIAN' type. Default is None.
        pixel_size : float, optional
            Pixel width (in arcsec). Required for 'GAUSSIAN' type. Not required
            when used in combination with the LensImage class. Default is None.
        kernel_point_source : array_like, optional
            2D array of odd length representing the centered PSF. Required
            for 'PIXEL' type. Default is None.
        kernel_supersampling_factor : int, optional
            For a 'PIXEL' type PSF, this parameter specifies the factor by
            which the provided `kernel_point_source` has been supersampled.
            Default is 1.

        """
        self.psf_type = psf_type
        self._pixel_size = pixel_size

        if self.psf_type == 'GAUSSIAN':
            # Validate required inputs
            if fwhm is None:
                raise ValueError('Must set `fwhm` for GAUSSIAN `psf_type`')
            if pixel_size is None:
                raise ValueError('Must set `pixel_size` for GAUSSIAN `psf_type`')

            self._fwhm = fwhm
            self._sigma_gaussian = util.fwhm2sigma(self._fwhm)
            self._truncation = truncation
            self._kernel_supersampling_factor = 0
            kernel = self.compute_gaussian_kernel(self._pixel_size, self.fwhm,
                                                  self._truncation)
            self._kernel_point_source = kernel

        elif self.psf_type == 'PIXEL':
            # Validate required inputs
            if kernel_point_source is None:
                raise ValueError('Must set `kernel_point_source` for PIXEL `psf_type`')
            if len(kernel_point_source) % 2 == 0:
<<<<<<< HEAD
                raise ValueError('Kernel must have odd axis number, not ',
                    np.shape(kernel_point_source))

            self._kernel_point_source = kernel_point_source
            self._kernel_supersampling_factor = kernel_supersampling_factor
            if kernel_supersampling_factor > 1:
                self._kernel_point_source_supersampled = kernel_point_source
                subsampled = kernel_util.degrade_kernel(kernel_point_source,
                    kernel_supersampling_factor)
                self._kernel_point_source = subsampled / np.sum(subsampled)
=======
                raise ValueError('kernel needs to have odd axis number, not ', np.shape(kernel_point_source))
            self._kernel_supersampling_factor = kernel_supersampling_factor
            if kernel_supersampling_factor > 1:
                self._kernel_point_source_supersampled = kernel_point_source
                kernel_point_source = kernel_util.degrade_kernel(self._kernel_point_source_supersampled, self._kernel_supersampling_factor)
            self._kernel_point_source = kernel_point_source / np.sum(kernel_point_source)
>>>>>>> e3a664c6
        elif self.psf_type == 'NONE':
            self._kernel_point_source = np.zeros((3, 3))
            self._kernel_point_source[1, 1] = 1
        else:
            raise ValueError("psf_type %s not supported" % self.psf_type)

    @property
    def kernel_point_source(self):
        if hasattr(self, '_kernel_point_source'):
            return self._kernel_point_source

    @property
    def kernel_pixel(self):
        """
        returns the convolution kernel for a uniform surface brightness on a pixel size

        :return: 2d numpy array
        """
        # WARNING kernel_util.pixel_kernel() is not implemented
        # Check where this method is used elsewhere to determine if it can be removed
        if not hasattr(self, '_kernel_pixel'):
            self._kernel_pixel = kernel_util.pixel_kernel(self.kernel_point_source, subgrid_res=1)
        return self._kernel_pixel

    def blurring_matrix(self, data_shape):
        num_pixels = data_shape[0] * data_shape[1]
        if not hasattr(self, '_blurring_matrix') or self._blurring_matrix.shape != (num_pixels, num_pixels):
            psf_kernel_2d = np.array(self.kernel_point_source)
            self._blurring_matrix = linear_util.build_convolution_matrix(psf_kernel_2d, data_shape)
        return self._blurring_matrix

<<<<<<< HEAD
    def kernel_point_source_supersampled(self, supersampling_factor, update_cache=True,
=======
    @property
    def kernel_supersampling_factor(self):
        return self._kernel_supersampling_factor

    def kernel_point_source_supersampled(self, supersampling_factor, update_cache=True, 
>>>>>>> e3a664c6
                                         iterative_supersampling=True):
        """Generate a supersampled PSF.

        The resulting 2D array has the supersampled PSF at the center of a grid
        with odd dimension.

        Parameters
        ----------
        supersampling_factor : int
            Supersampling factor relative to the pixel size.
        update_cache : bool
            If True, update (and overwrite, if present) the cached supersampled PSF.
        iterative_supersampling : bool
            If True, use 5 iterations when supersampling.

<<<<<<< HEAD
=======
        :param supersampling_factor: int >=1, supersampling factor relative to pixel resolution
        :param update_cache: boolean, if True, updates the cached supersampling PSF if generated.
         Attention, this will overwrite a previously used supersampled PSF if the resolution is changing.
        :return: super-sampled PSF as 2d numpy array
>>>>>>> e3a664c6
        """
        if (hasattr(self, '_kernel_point_source_supersampled') and
            self._kernel_supersampling_factor == supersampling_factor):
            return self._kernel_point_source_supersampled

        if self.psf_type == 'GAUSSIAN':
            npix = self._truncation / self._pixel_size * supersampling_factor
            npix = int(round(npix))
            # Ensure an odd number of pixels
            npix += 1 - npix % 2
            pixel_size = self._pixel_size / supersampling_factor
            result = kernel_util.kernel_gaussian(npix, pixel_size, self._fwhm)
        elif self.psf_type == 'PIXEL':
            num_iter = 5 if iterative_supersampling else 0
            kernel = kernel_util.subgrid_kernel(self.kernel_point_source,
                supersampling_factor, odd=True, num_iter=num_iter)
            npix = len(self.kernel_point_source) * supersampling_factor
            npix -= (1 - npix % 2)
            if hasattr(self, '_kernel_point_source_supersampled'):
                warnings.warn("Overwriting supersampled point source kernel " +
                            "due to different subsampling size.")
            result = kernel_util.cut_psf(kernel, psf_size=npix)
        elif self.psf_type == 'NONE':
            result = self._kernel_point_source
        else:
<<<<<<< HEAD
            raise ValueError(f'psf_type {self.psf_type} not valid.')

        if update_cache:
            self._kernel_point_source_supersampled = result
            self._kernel_supersampling_factor = supersampling_factor

        return result

    def set_pixel_size(self, pixel_size):
        """Update pixel size.

        Parameters
        ----------
        pixel_size : float
            New pixel size in angular units (arc seconds).

        Notes
        -----
        The `kernel_point_source` attribute is (re)computed according to the
        new pixel size if the PSF type is GAUSSIAN.

=======
            if self.psf_type == 'GAUSSIAN':
                kernel_numPix = self._truncation / self._pixel_size * supersampling_factor
                kernel_numPix = int(round(kernel_numPix))
                if kernel_numPix % 2 == 0:
                    kernel_numPix += 1
                kernel_point_source_supersampled = kernel_util.kernel_gaussian(kernel_numPix, self._pixel_size / supersampling_factor, self._fwhm)
            elif self.psf_type == 'PIXEL':
                if iterative_supersampling is True:
                    num_iter = 5  # default value in lenstronomy
                else:
                    num_iter = 0
                kernel = kernel_util.subgrid_kernel(self.kernel_point_source, supersampling_factor, 
                                                    odd=True, num_iter=num_iter)
                n = len(self.kernel_point_source)
                n_new = n * supersampling_factor
                if n_new % 2 == 0:
                    n_new -= 1
                if hasattr(self, '_kernel_point_source_supersampled'):
                    UserWarning("Super-sampled point source kernel over-written due to different subsampling "
                                "size requested.", Warning)
                kernel_point_source_supersampled = kernel_util.cut_psf(kernel, psf_size=n_new)
            elif self.psf_type == 'NONE':
                kernel_point_source_supersampled = self._kernel_point_source
            else:
                raise ValueError('psf_type %s not valid!' % self.psf_type)
            if update_cache is True:
                self._kernel_point_source_supersampled = kernel_point_source_supersampled
                self._kernel_supersampling_factor = supersampling_factor
        return kernel_point_source_supersampled

    def set_pixel_size(self, deltaPix):
>>>>>>> e3a664c6
        """
        self._pixel_size = pixel_size

        if self.psf_type == 'GAUSSIAN':
            kernel = self.compute_gaussian_kernel(self._pixel_size, self.fwhm,
                                                  self._truncation)
            self._kernel_point_source = kernel

    def compute_gaussian_kernel(self, pixel_size, fwhm, truncation):
        """Compute a Gaussian kernel matrix to serve as PSF.

        Parameters
        ----------
        pixel_size : float
            Pixel size in angular units (arc seconds).
        fwhm : float
            Full width at half maximum of the Gaussian in pixel units.
        truncation : float
            Truncation length (in units of sigma) for the Gaussian.

        Returns
        -------
        out : array
            2D Gaussian kernel matrix.

        """
        # Determine the number of pixels per side
        npix = round(self._truncation * self.fwhm / self._pixel_size)
        # Ensure an odd number
        npix += 1 - npix % 2
        # Evaluate the 2D Gaussian at the pixel positions
        return kernel_util.kernel_gaussian(npix, self._pixel_size, self.fwhm)

    @property
    def fwhm(self):
        """Full width at half maximum of a Gaussian kernel in pixel units."""
        return self._fwhm<|MERGE_RESOLUTION|>--- conflicted
+++ resolved
@@ -24,6 +24,7 @@
     PSF for point sources.
 
     """
+
     def __init__(self, psf_type='NONE', fwhm=None, truncation=5,
                  pixel_size=None, kernel_point_source=None,
                  kernel_supersampling_factor=1):
@@ -59,7 +60,8 @@
             if fwhm is None:
                 raise ValueError('Must set `fwhm` for GAUSSIAN `psf_type`')
             if pixel_size is None:
-                raise ValueError('Must set `pixel_size` for GAUSSIAN `psf_type`')
+                raise ValueError(
+                    'Must set `pixel_size` for GAUSSIAN `psf_type`')
 
             self._fwhm = fwhm
             self._sigma_gaussian = util.fwhm2sigma(self._fwhm)
@@ -72,27 +74,18 @@
         elif self.psf_type == 'PIXEL':
             # Validate required inputs
             if kernel_point_source is None:
-                raise ValueError('Must set `kernel_point_source` for PIXEL `psf_type`')
+                raise ValueError(
+                    'Must set `kernel_point_source` for PIXEL `psf_type`')
             if len(kernel_point_source) % 2 == 0:
-<<<<<<< HEAD
-                raise ValueError('Kernel must have odd axis number, not ',
-                    np.shape(kernel_point_source))
-
-            self._kernel_point_source = kernel_point_source
+                raise ValueError(
+                    'kernel needs to have odd axis number, not ', np.shape(kernel_point_source))
             self._kernel_supersampling_factor = kernel_supersampling_factor
             if kernel_supersampling_factor > 1:
                 self._kernel_point_source_supersampled = kernel_point_source
-                subsampled = kernel_util.degrade_kernel(kernel_point_source,
-                    kernel_supersampling_factor)
-                self._kernel_point_source = subsampled / np.sum(subsampled)
-=======
-                raise ValueError('kernel needs to have odd axis number, not ', np.shape(kernel_point_source))
-            self._kernel_supersampling_factor = kernel_supersampling_factor
-            if kernel_supersampling_factor > 1:
-                self._kernel_point_source_supersampled = kernel_point_source
-                kernel_point_source = kernel_util.degrade_kernel(self._kernel_point_source_supersampled, self._kernel_supersampling_factor)
-            self._kernel_point_source = kernel_point_source / np.sum(kernel_point_source)
->>>>>>> e3a664c6
+                kernel_point_source = kernel_util.degrade_kernel(
+                    self._kernel_point_source_supersampled, self._kernel_supersampling_factor)
+            self._kernel_point_source = kernel_point_source / \
+                np.sum(kernel_point_source)
         elif self.psf_type == 'NONE':
             self._kernel_point_source = np.zeros((3, 3))
             self._kernel_point_source[1, 1] = 1
@@ -114,25 +107,23 @@
         # WARNING kernel_util.pixel_kernel() is not implemented
         # Check where this method is used elsewhere to determine if it can be removed
         if not hasattr(self, '_kernel_pixel'):
-            self._kernel_pixel = kernel_util.pixel_kernel(self.kernel_point_source, subgrid_res=1)
+            self._kernel_pixel = kernel_util.pixel_kernel(
+                self.kernel_point_source, subgrid_res=1)
         return self._kernel_pixel
 
     def blurring_matrix(self, data_shape):
         num_pixels = data_shape[0] * data_shape[1]
         if not hasattr(self, '_blurring_matrix') or self._blurring_matrix.shape != (num_pixels, num_pixels):
             psf_kernel_2d = np.array(self.kernel_point_source)
-            self._blurring_matrix = linear_util.build_convolution_matrix(psf_kernel_2d, data_shape)
+            self._blurring_matrix = linear_util.build_convolution_matrix(
+                psf_kernel_2d, data_shape)
         return self._blurring_matrix
 
-<<<<<<< HEAD
-    def kernel_point_source_supersampled(self, supersampling_factor, update_cache=True,
-=======
     @property
     def kernel_supersampling_factor(self):
         return self._kernel_supersampling_factor
 
-    def kernel_point_source_supersampled(self, supersampling_factor, update_cache=True, 
->>>>>>> e3a664c6
+    def kernel_point_source_supersampled(self, supersampling_factor, update_cache=True,
                                          iterative_supersampling=True):
         """Generate a supersampled PSF.
 
@@ -148,16 +139,9 @@
         iterative_supersampling : bool
             If True, use 5 iterations when supersampling.
 
-<<<<<<< HEAD
-=======
-        :param supersampling_factor: int >=1, supersampling factor relative to pixel resolution
-        :param update_cache: boolean, if True, updates the cached supersampling PSF if generated.
-         Attention, this will overwrite a previously used supersampled PSF if the resolution is changing.
-        :return: super-sampled PSF as 2d numpy array
->>>>>>> e3a664c6
         """
         if (hasattr(self, '_kernel_point_source_supersampled') and
-            self._kernel_supersampling_factor == supersampling_factor):
+                self._kernel_supersampling_factor == supersampling_factor):
             return self._kernel_point_source_supersampled
 
         if self.psf_type == 'GAUSSIAN':
@@ -170,17 +154,16 @@
         elif self.psf_type == 'PIXEL':
             num_iter = 5 if iterative_supersampling else 0
             kernel = kernel_util.subgrid_kernel(self.kernel_point_source,
-                supersampling_factor, odd=True, num_iter=num_iter)
+                                                supersampling_factor, odd=True, num_iter=num_iter)
             npix = len(self.kernel_point_source) * supersampling_factor
             npix -= (1 - npix % 2)
             if hasattr(self, '_kernel_point_source_supersampled'):
                 warnings.warn("Overwriting supersampled point source kernel " +
-                            "due to different subsampling size.")
+                              "due to different subsampling size.")
             result = kernel_util.cut_psf(kernel, psf_size=npix)
         elif self.psf_type == 'NONE':
             result = self._kernel_point_source
         else:
-<<<<<<< HEAD
             raise ValueError(f'psf_type {self.psf_type} not valid.')
 
         if update_cache:
@@ -202,39 +185,6 @@
         The `kernel_point_source` attribute is (re)computed according to the
         new pixel size if the PSF type is GAUSSIAN.
 
-=======
-            if self.psf_type == 'GAUSSIAN':
-                kernel_numPix = self._truncation / self._pixel_size * supersampling_factor
-                kernel_numPix = int(round(kernel_numPix))
-                if kernel_numPix % 2 == 0:
-                    kernel_numPix += 1
-                kernel_point_source_supersampled = kernel_util.kernel_gaussian(kernel_numPix, self._pixel_size / supersampling_factor, self._fwhm)
-            elif self.psf_type == 'PIXEL':
-                if iterative_supersampling is True:
-                    num_iter = 5  # default value in lenstronomy
-                else:
-                    num_iter = 0
-                kernel = kernel_util.subgrid_kernel(self.kernel_point_source, supersampling_factor, 
-                                                    odd=True, num_iter=num_iter)
-                n = len(self.kernel_point_source)
-                n_new = n * supersampling_factor
-                if n_new % 2 == 0:
-                    n_new -= 1
-                if hasattr(self, '_kernel_point_source_supersampled'):
-                    UserWarning("Super-sampled point source kernel over-written due to different subsampling "
-                                "size requested.", Warning)
-                kernel_point_source_supersampled = kernel_util.cut_psf(kernel, psf_size=n_new)
-            elif self.psf_type == 'NONE':
-                kernel_point_source_supersampled = self._kernel_point_source
-            else:
-                raise ValueError('psf_type %s not valid!' % self.psf_type)
-            if update_cache is True:
-                self._kernel_point_source_supersampled = kernel_point_source_supersampled
-                self._kernel_supersampling_factor = supersampling_factor
-        return kernel_point_source_supersampled
-
-    def set_pixel_size(self, deltaPix):
->>>>>>> e3a664c6
         """
         self._pixel_size = pixel_size
 
